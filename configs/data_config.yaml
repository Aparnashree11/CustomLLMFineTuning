# # Data acquisition settings
# dataset:
#   name: "bigcode/the-stack-v2"
#   streaming: true
  
# languages:
#   - python
#   - java
#   - cpp
#   - javascript

# filters:
#   min_stars: 10
#   licenses:
#     - MIT
#     - Apache-2.0
#     - BSD-2-Clause
#     - BSD-3-Clause
#   min_file_size_bytes: 100
#   max_file_size_bytes: 1048576  # 1MB

# storage:
#   raw_data_path: "./data/raw/"
#   checkpoint_path: "./data/checkpoints/"
  
# download:
#   batch_size: 100
#   max_workers: 2
#   resume_from_checkpoint: true
# --------------------------------------------------------------------------


# Data Acquisition Configuration
# This file contains all settings for filtering and downloading code from The Stack v2

# Programming languages to download
languages:
  - Python
  - Java
  - C++
  - JavaScript

# Repository and file filtering criteria
filters:
  stars:
    min: 10                    # Minimum GitHub stars for repository
  
  file_size:
    min_bytes: 100             # Minimum file size (100 bytes)
    max_bytes: 1048576         # Maximum file size (1 MB)
  
  licenses:
    - mit
    - apache-2.0
    - bsd-2-clause
    - bsd-3-clause

# Output paths for downloaded code files
output_paths:
  base_dir: "data/code_files"
  python: "data/code_files/python"
  java: "data/code_files/java"
  cpp: "data/code_files/cpp"
  javascript: "data/code_files/javascript"

# Metadata storage paths
metadata_paths:
  base_dir: "data"
  python: "data/filtered_metadata_python.json"
  java: "data/filtered_metadata_java.json"
  cpp: "data/filtered_metadata_cpp.json"
  javascript: "data/filtered_metadata_javascript.json"

# AWS S3 Configuration
s3:
  bucket_name: "softwareheritage"
  content_prefix: "content/"
  
# Download settings
download:
  batch_size: 100              # Number of files to download per language
  encoding: "UTF-8"            # Default file encoding
  compression: "gzip"          # Compression format used in S3
  skip_existing: true          # Skip files that already exist locally

# Logging configuration
logging:
  level: "INFO"                # Log level: DEBUG, INFO, WARNING, ERROR
  format: "%(asctime)s - %(levelname)s - %(message)s"
  file: "logs/data_acquisition.log"

<<<<<<< HEAD
# --------------------------------------------------------------------------
=======
# -------------------------------------------------------------------------- 
>>>>>>> eda6b29a
<|MERGE_RESOLUTION|>--- conflicted
+++ resolved
@@ -87,10 +87,4 @@
 logging:
   level: "INFO"                # Log level: DEBUG, INFO, WARNING, ERROR
   format: "%(asctime)s - %(levelname)s - %(message)s"
-  file: "logs/data_acquisition.log"
-
-<<<<<<< HEAD
-# --------------------------------------------------------------------------
-=======
-# -------------------------------------------------------------------------- 
->>>>>>> eda6b29a
+  file: "logs/data_acquisition.log"