<<<<<<< HEAD
@'
# node / build
frontend/node_modules/
frontend/dist/

# python env & caches
.venv/
venv*/
venv_p39/
my_env*/
__pycache__/
*.pyc

# data & logs
data/raw/
logs/
*.log
swh.export/

# editors
.vscode/
.DS_Store
'@ | Out-File -Encoding utf8 .gitignore
=======
﻿# Virtual Environments - Match ANY env folder pattern
venv/
venv_*/
*env/
*env_*/
my_envsource/
swh.export/
env/
ENV/
.venv/

# Python cache
__pycache__/
*.py[cod]
*$py.class
*.so
.Python

# Downloaded data
data/raw/code/
*.sha256

# Logs

*.log

# OS
.DS_Store
Thumbs.db

# IDE
.vscode/
.idea/
>>>>>>> 8f667a67
<|MERGE_RESOLUTION|>--- conflicted
+++ resolved
@@ -1,4 +1,3 @@
-<<<<<<< HEAD
 @'
 # node / build
 frontend/node_modules/
@@ -22,7 +21,6 @@
 .vscode/
 .DS_Store
 '@ | Out-File -Encoding utf8 .gitignore
-=======
 ﻿# Virtual Environments - Match ANY env folder pattern
 venv/
 venv_*/
@@ -55,5 +53,4 @@
 
 # IDE
 .vscode/
-.idea/
->>>>>>> 8f667a67
+.idea/